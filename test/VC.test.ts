import { expect } from 'chai';
import 'mocha';
import { delay, provider, TestProofTypes } from './test.settings';
import { Credential } from '../src/VC/Credential';
import { VerifiableCredential } from '../src/VC/VerifiableCredential';
import { SchemaManager } from '../src/VC/SchemaManager';
import { DIDDocument, SignDIDAuthentication, VerifyDIDAuthentication, BaseKeypair } from '../src';
import { CreateRandomDID } from '../src/Helpers/CreateRandomDID';
import { DIDPublisher } from '../src/IOTA/DIDPublisher';
import { GenerateSeed } from '../src/Helpers/GenerateSeed';
import { Presentation } from '../src/VC/Presentation';
import { VerifiablePresentation } from '../src/VC/VerifiablePresentation';
import { Proof, ProofBuildingMethod, ProofParameters } from '../src/VC/Proof/Proof';
import { ProofTypeManager } from '../src/VC/Proof/ProofTypeManager';
import { DecodeProofDocument } from '../src/Helpers/DecodeProofDocument';

for(let i=0; i<TestProofTypes.length;i++) {
    describe(TestProofTypes[i].name + " Signed Credentials", async function() {
        let IssuerDIDDocument : DIDDocument;
        let issuerSeed : string;
        let issuerPrivateKey : string;
        let SubjectDIDDocument : DIDDocument;
        let subjectSeed : string;

        let credential : Credential;
        let verifiableCredential : VerifiableCredential;
        let proofMethod : ProofBuildingMethod;
        let VCProof : Proof;
        let presentation : Presentation;
        let verifiablePresentation : VerifiablePresentation;
        let presentationProof : Proof;

        before(async function() {
            this.timeout(30000);
            //Generate an issuer
            issuerSeed = GenerateSeed();
            IssuerDIDDocument = CreateRandomDID(issuerSeed);
            let keypair : BaseKeypair = await TestProofTypes[i].keyGenFunc();
            issuerPrivateKey = keypair.GetPrivateKey();
            IssuerDIDDocument.AddKeypair(keypair, "keys-1");
            let publisher : DIDPublisher = new DIDPublisher(provider, issuerSeed);
            await publisher.PublishDIDDocument(IssuerDIDDocument, "DIDTEST", 9);
            SchemaManager.GetInstance().GetSchema("DomainValidatedCertificate").AddTrustedDID(IssuerDIDDocument.GetDID());
            //Generate a Subject
            subjectSeed = GenerateSeed();
            SubjectDIDDocument = CreateRandomDID(subjectSeed);
            let keypair2 : BaseKeypair = await TestProofTypes[i].keyGenFunc();
            SubjectDIDDocument.AddKeypair(keypair2, "keys-1");
            let publisher2 : DIDPublisher = new DIDPublisher(provider, subjectSeed);
            await publisher2.PublishDIDDocument(SubjectDIDDocument, "DIDTEST", 9);
            proofMethod = ProofTypeManager.GetInstance().GetProofBuilder(TestProofTypes[i].name);
        });
    
        it('Should be able to a credential', function() {
            let domainCertificate = {
                id : SubjectDIDDocument.GetDID().GetDID(),
                domains : [
                    "blog.iota.org",
                    "coordicide.iota.org",
                    "docs.iota.org"
                ]
            };
            credential = Credential.Create(SchemaManager.GetInstance().GetSchema("DomainValidatedCertificate"), IssuerDIDDocument.GetDID(), domainCertificate);
            expect(credential.GetCredential()).to.not.be.undefined;
        });
    
        it('Should be able to Encode / Decode a credential to be the same', function() {
            let importedCredential : Credential = Credential.DecodeFromJSON(credential.EncodeToJSON());
            expect(importedCredential.EncodeToJSON()).to.deep.equal(credential.EncodeToJSON());
        });
    
        it('Should be able to create, sign and verify a Verifiable Credential' , function() {
            VCProof = proofMethod({'issuer' : IssuerDIDDocument, 'issuerKeyId' : "keys-1"});
            VCProof.Sign(credential.EncodeToJSON());
            verifiableCredential = VerifiableCredential.Create(credential, VCProof);
            expect(verifiableCredential.Verify()).to.deep.equal(VerificationErrorCodes.SUCCES);
        });
    
        it('Should be able to Encode / Decode a Verifiable Credential and still verify', async function() {
            this.timeout(80000);
            await delay(2000);
            let proofParameters : ProofParameters = await DecodeProofDocument(verifiableCredential.EncodeToJSON().proof, provider);
            let importedVerifiableCredential : VerifiableCredential = VerifiableCredential.DecodeFromJSON(verifiableCredential.EncodeToJSON(), proofParameters);
            expect(importedVerifiableCredential.Verify()).to.deep.equal(VerificationErrorCodes.SUCCES);
            expect(importedVerifiableCredential.EncodeToJSON()).to.deep.equal(verifiableCredential.EncodeToJSON());
        });
    
        it('Should test all Verification Error codes for Verifiable Credentials', function() {
            
        });
    
        it('Should be able to create a presentation from a Verifiable Credential', function() {
            presentation = Presentation.Create([verifiableCredential]);
            expect(presentation.EncodeToJSON().verifiableCredential[0]).to.deep.equal(verifiableCredential.EncodeToJSON());
        });
    
        it('Should be able to Encode / Decode a presentation to be the same', async function() {
            let importPresentation : Presentation = await Presentation.DecodeFromJSON(presentation.EncodeToJSON(), provider);
            expect(importPresentation.EncodeToJSON()).to.deep.equal(presentation.EncodeToJSON());
        });
    
        it('Should be able to create, sign and verify the Verifiable Presentation', function() {
            presentationProof = proofMethod({'issuer' : SubjectDIDDocument, 'issuerKeyId' : "keys-1", challengeNonce : "123"});
            presentationProof.Sign(presentation.EncodeToJSON());
            verifiablePresentation = VerifiablePresentation.Create(presentation, presentationProof);
            expect(verifiablePresentation.Verify()).to.deep.equal(VerificationErrorCodes.SUCCES);
        });
    
        //verifiablePresentation Shouldn't this be enough to integrate into VerifiableObject and do DecodeProofDocument?
        it('Should be able to Encode / Decode a Verifiable Presentation and still verify', async function() {
            let proofParameters : ProofParameters = await DecodeProofDocument(verifiablePresentation.EncodeToJSON().proof, provider);
            let importVerifiablePresentation : VerifiablePresentation = await VerifiablePresentation.DecodeFromJSON(verifiablePresentation.EncodeToJSON(), provider, proofParameters);
            expect(importVerifiablePresentation.Verify()).to.deep.equal(VerificationErrorCodes.SUCCES);
            expect(importVerifiablePresentation.EncodeToJSON()).to.deep.equal(verifiablePresentation.EncodeToJSON());
        });
    
        it('Should test all Verification Error codes for Verifiable Presentation', function() {
    
        });
    
        let DIDAuth : VerifiablePresentation;
        it('Should create a DID Authentication Verifiable Presentation', function() {
            const DIDAuthVC = SignDIDAuthentication(SubjectDIDDocument, "keys-1", GenerateSeed(12));
            const presentation = Presentation.Create([DIDAuthVC]);
            const presentationProof =  ProofTypeManager.GetInstance().CreateProofWithBuilder(TestProofTypes[i].name, {issuer:SubjectDIDDocument, issuerKeyId:"keys-1", challengeNonce:GenerateSeed(12)});
            presentationProof.Sign(presentation.EncodeToJSON());
            DIDAuth = VerifiablePresentation.Create(presentation, presentationProof);
            SchemaManager.GetInstance().GetSchema("DIDAuthenticationCredential").AddTrustedDID(SubjectDIDDocument.GetDID());
            expect(DIDAuth.Verify()).to.deep.equal(VerificationErrorCodes.SUCCES);
            SchemaManager.GetInstance().GetSchema("DIDAuthenticationCredential").RemoveTrustedDID(SubjectDIDDocument.GetDID());
            expect(DIDAuth.GetVerifiedTypes()).to.deep.equal(["DIDAuthenticationCredential"]);
        });
    
        it('Should be able to verify an imported DID Authentication', async function() {
            expect(await VerifyDIDAuthentication(DIDAuth.EncodeToJSON(), provider)).to.deep.equal(VerificationErrorCodes.SUCCES);
        });
<<<<<<< HEAD
        expect(SchemaManager.GetInstance().GetSchemaNames()).to.deep.equal(SchemaList);
    });

    it('Should validate correctly', function() {
        schema = SchemaManager.GetInstance().GetSchema("IOTATrainingCertificate");
        testObject = {
            "trainingTitle" : "IOTA Developer Training",
            "participant" : "Jelly von Yellowburg",
            "participationDate" : new Date().toUTCString()
        };
        expect(schema.DoesObjectFollowSchema(testObject)).to.be.true;
    });

    it('Should validate with extra fields', function() {
        let testObject2 : {} = { ...testObject, ...{"ExtraField" : "Hello World"}};
        expect(schema.DoesObjectFollowSchema(testObject2)).to.be.true;
    });

    it('Should fail with a missing field', function() {
        testObject = {
            "trainingTitle" : "IOTA Developer Training",
            "participant" : "Jelly von Yellowburg"
        };
        expect(schema.DoesObjectFollowSchema(testObject)).to.be.false;
    });

    it('Should fail with a wrong type', function() {
        testObject = {
            "trainingTitle" : "IOTA Developer Training",
            "participant" : "Jelly von Yellowburg",
            "participationDate" : 12
        };
        expect(schema.DoesObjectFollowSchema(testObject)).to.be.false;
    });

    it('Should correctly verify DIDAuthenticationCredential', function() {
        schema = SchemaManager.GetInstance().GetSchema("DIDAuthenticationCredential");
        testObject = {
            "DID" : "did:iota:main:123123"
        }
        expect(schema.DoesObjectFollowSchema(testObject)).to.be.true;
    });

    it('Should correctly verify DomainValidatedCertificate', function() {
        schema = SchemaManager.GetInstance().GetSchema("DomainValidatedCertificate");
        testObject = {
            "id" : "did:iota:main:123123",
            "domains" : ["*.iota.org", "*.reddit.com"]
        }
        expect(schema.DoesObjectFollowSchema(testObject)).to.be.true;
    });

    it('Should not trust a random DID', function() {
        expect(schema.IsDIDTrusted(RandomDID)).to.be.false;
    });

    it('Should add and trust a DID', function() {
        schema.AddTrustedDID(RandomDID);
        expect(schema.IsDIDTrusted(RandomDID)).to.be.true;
    })
});

describe('Verifiable Credentials', async function() {    
    let IssuerDIDDocument : DIDDocument;
    let issuerSeed : string;
    let issuerPrivateKey : string;
    let SubjectDIDDocument : DIDDocument;
    let subjectSeed : string;

    let credential : Credential;
    let verifiableCredential : VerifiableCredential;
    let proofMethod : ProofBuildingMethod;
    let VCProof : Proof;
    let presentation : Presentation;
    let verifiablePresentation : VerifiablePresentation;
    let presentationProof : Proof;

    before(async function() {
        this.timeout(30000);
        issuerSeed = GenerateSeed();
        IssuerDIDDocument = CreateRandomDID(issuerSeed);
        let keypair : RSAKeypair = await GenerateRSAKeypair();
        issuerPrivateKey = keypair.GetPrivateKey();
        IssuerDIDDocument.AddKeypair(keypair, "keys-1");
        let publisher : DIDPublisher = new DIDPublisher(provider, issuerSeed);
        await publisher.PublishDIDDocument(IssuerDIDDocument, "DIDTEST", 9);
        SchemaManager.GetInstance().GetSchema("DomainValidatedCertificate").AddTrustedDID(IssuerDIDDocument.GetDID());
        subjectSeed = GenerateSeed();
        SubjectDIDDocument = CreateRandomDID(subjectSeed);
        let keypair2 : RSAKeypair = await GenerateRSAKeypair();
        SubjectDIDDocument.AddKeypair(keypair2, "keys-1");
        let publisher2 : DIDPublisher = new DIDPublisher(provider, subjectSeed);
        await publisher2.PublishDIDDocument(SubjectDIDDocument, "DIDTEST", 9);
        proofMethod = ProofTypeManager.GetInstance().GetProofBuilder("RsaSignature2018");
    });

    it('Should be able to a credential', function() {
        let domainCertificate = {
            id : SubjectDIDDocument.GetDID().GetDID(),
            domains : [
                "blog.iota.org",
                "coordicide.iota.org",
                "docs.iota.org"
            ]
        };
        credential = Credential.Create(SchemaManager.GetInstance().GetSchema("DomainValidatedCertificate"), IssuerDIDDocument.GetDID(), domainCertificate, GenerateSeed());
        expect(credential.GetCredential()).to.not.be.undefined;
    });

    it('Should be able to Encode / Decode a credential to be the same', function() {
        let importedCredential : Credential = Credential.DecodeFromJSON(credential.EncodeToJSON());
        expect(importedCredential.EncodeToJSON()).to.deep.equal(credential.EncodeToJSON());
    });

    it('Should be able to create, sign and verify a Verifiable Credential' , async function() {
        VCProof = proofMethod({'issuer' : IssuerDIDDocument, 'issuerKeyId' : "keys-1"});
        VCProof.Sign(credential.EncodeToJSON());
        verifiableCredential = VerifiableCredential.Create(credential, VCProof);
        await verifiableCredential.Verify(provider);
    });

    it('Should be able to Encode / Decode a Verifiable Credential and still verify', async function() {
        this.timeout(30000);
        await delay(2000);
        let proofParameters : ProofParameters = await DecodeProofDocument(verifiableCredential.EncodeToJSON().proof, provider);
        let importedVerifiableCredential : VerifiableCredential = VerifiableCredential.DecodeFromJSON(verifiableCredential.EncodeToJSON(), proofParameters);
        await importedVerifiableCredential.Verify(provider);
        expect(importedVerifiableCredential.EncodeToJSON()).to.deep.equal(verifiableCredential.EncodeToJSON());
    });

    it('Should be able to retract a Verifiable Credential' , async function() {
        this.timeout(30000);
        await VCProof.Revoke(credential, provider);
        await delay(10000);
        try {
            await verifiableCredential.Verify(provider);
            console.log("Task completed incorrectly");
        } catch(err) {
            console.log("Task failed succesfully");
        }
    });

    it('Should test all Verification Error codes for Verifiable Credentials', function() {
        
    });

    it('Should be able to create a presentation from a Verifiable Credential', function() {
        presentation = Presentation.Create([verifiableCredential]);
        expect(presentation.EncodeToJSON().verifiableCredential[0]).to.deep.equal(verifiableCredential.EncodeToJSON());
    });

    it('Should be able to Encode / Decode a presentation to be the same', async function() {
        let importPresentation : Presentation = await Presentation.DecodeFromJSON(presentation.EncodeToJSON(), provider);
        expect(importPresentation.EncodeToJSON()).to.deep.equal(presentation.EncodeToJSON());
    });

    it('Should be able to create, sign and verify the Verifiable Presentation', async function() {
        presentationProof = proofMethod({'issuer' : SubjectDIDDocument, 'issuerKeyId' : "keys-1", challengeNonce : "123"});
        presentationProof.Sign(presentation.EncodeToJSON());
        verifiablePresentation = VerifiablePresentation.Create(presentation, presentationProof);
        await verifiablePresentation.Verify(provider);
    });

    //verifiablePresentation Shouldn't this be enough to integrate into VerifiableObject and do DecodeProofDocument?
    it('Should be able to Encode / Decode a Verifiable Presentation and still verify', async function() {
        let proofParameters : ProofParameters = await DecodeProofDocument(verifiablePresentation.EncodeToJSON().proof, provider);
        let importVerifiablePresentation : VerifiablePresentation = await VerifiablePresentation.DecodeFromJSON(verifiablePresentation.EncodeToJSON(), provider, proofParameters);
        await importVerifiablePresentation.Verify(provider);
        expect(importVerifiablePresentation.EncodeToJSON()).to.deep.equal(verifiablePresentation.EncodeToJSON());
    });


    let DIDAuth : VerifiablePresentation;
    it('Should create a DID Authentication Verifiable Presentation', async function() {
        const DIDAuthVC = SignDIDAuthentication(SubjectDIDDocument, "keys-1", GenerateSeed(12));
        const presentation = Presentation.Create([DIDAuthVC]);
        const presentationProof = BuildRSAProof({issuer:SubjectDIDDocument, issuerKeyId:"keys-1", challengeNonce:GenerateSeed(12)});
        presentationProof.Sign(presentation.EncodeToJSON());
        DIDAuth = VerifiablePresentation.Create(presentation, presentationProof);
        SchemaManager.GetInstance().GetSchema("DIDAuthenticationCredential").AddTrustedDID(SubjectDIDDocument.GetDID());
        await DIDAuth.Verify(provider);
        SchemaManager.GetInstance().GetSchema("DIDAuthenticationCredential").RemoveTrustedDID(SubjectDIDDocument.GetDID());
        expect(DIDAuth.GetVerifiedTypes()).to.deep.equal(["DIDAuthenticationCredential"]);
    });

    it('Should be able to verify an imported DID Authentication', async function() {
        await VerifyDIDAuthentication(DIDAuth.EncodeToJSON(), provider);
=======
>>>>>>> 04b362fe
    });
}<|MERGE_RESOLUTION|>--- conflicted
+++ resolved
@@ -60,7 +60,7 @@
                     "docs.iota.org"
                 ]
             };
-            credential = Credential.Create(SchemaManager.GetInstance().GetSchema("DomainValidatedCertificate"), IssuerDIDDocument.GetDID(), domainCertificate);
+            credential = Credential.Create(SchemaManager.GetInstance().GetSchema("DomainValidatedCertificate"), IssuerDIDDocument.GetDID(), domainCertificate, GenerateSeed(81));
             expect(credential.GetCredential()).to.not.be.undefined;
         });
     
@@ -69,11 +69,11 @@
             expect(importedCredential.EncodeToJSON()).to.deep.equal(credential.EncodeToJSON());
         });
     
-        it('Should be able to create, sign and verify a Verifiable Credential' , function() {
+        it('Should be able to create, sign and verify a Verifiable Credential' , async function() {
             VCProof = proofMethod({'issuer' : IssuerDIDDocument, 'issuerKeyId' : "keys-1"});
             VCProof.Sign(credential.EncodeToJSON());
             verifiableCredential = VerifiableCredential.Create(credential, VCProof);
-            expect(verifiableCredential.Verify()).to.deep.equal(VerificationErrorCodes.SUCCES);
+            await verifiableCredential.Verify(provider);
         });
     
         it('Should be able to Encode / Decode a Verifiable Credential and still verify', async function() {
@@ -81,12 +81,8 @@
             await delay(2000);
             let proofParameters : ProofParameters = await DecodeProofDocument(verifiableCredential.EncodeToJSON().proof, provider);
             let importedVerifiableCredential : VerifiableCredential = VerifiableCredential.DecodeFromJSON(verifiableCredential.EncodeToJSON(), proofParameters);
-            expect(importedVerifiableCredential.Verify()).to.deep.equal(VerificationErrorCodes.SUCCES);
+            await importedVerifiableCredential.Verify(provider);
             expect(importedVerifiableCredential.EncodeToJSON()).to.deep.equal(verifiableCredential.EncodeToJSON());
-        });
-    
-        it('Should test all Verification Error codes for Verifiable Credentials', function() {
-            
         });
     
         it('Should be able to create a presentation from a Verifiable Credential', function() {
@@ -99,230 +95,48 @@
             expect(importPresentation.EncodeToJSON()).to.deep.equal(presentation.EncodeToJSON());
         });
     
-        it('Should be able to create, sign and verify the Verifiable Presentation', function() {
+        it('Should be able to create, sign and verify the Verifiable Presentation', async function() {
             presentationProof = proofMethod({'issuer' : SubjectDIDDocument, 'issuerKeyId' : "keys-1", challengeNonce : "123"});
             presentationProof.Sign(presentation.EncodeToJSON());
             verifiablePresentation = VerifiablePresentation.Create(presentation, presentationProof);
-            expect(verifiablePresentation.Verify()).to.deep.equal(VerificationErrorCodes.SUCCES);
+            await verifiablePresentation.Verify(provider);
         });
     
         //verifiablePresentation Shouldn't this be enough to integrate into VerifiableObject and do DecodeProofDocument?
         it('Should be able to Encode / Decode a Verifiable Presentation and still verify', async function() {
             let proofParameters : ProofParameters = await DecodeProofDocument(verifiablePresentation.EncodeToJSON().proof, provider);
             let importVerifiablePresentation : VerifiablePresentation = await VerifiablePresentation.DecodeFromJSON(verifiablePresentation.EncodeToJSON(), provider, proofParameters);
-            expect(importVerifiablePresentation.Verify()).to.deep.equal(VerificationErrorCodes.SUCCES);
+            await importVerifiablePresentation.Verify(provider);
             expect(importVerifiablePresentation.EncodeToJSON()).to.deep.equal(verifiablePresentation.EncodeToJSON());
         });
     
-        it('Should test all Verification Error codes for Verifiable Presentation', function() {
-    
+        it('Should throw an error due to revocation', async function() {
+            this.timeout(30000);
+            await verifiableCredential.GetProof().Revoke(verifiableCredential.GetCredential(), provider);
+            await delay(2000);
+            let result;
+            try {
+                result = await verifiablePresentation.Verify(provider);
+            } catch(err) {
+                expect(err).to.deep.equal("Verification failed: Claim has been revoked");
+            }
         });
     
         let DIDAuth : VerifiablePresentation;
-        it('Should create a DID Authentication Verifiable Presentation', function() {
+        it('Should create a DID Authentication Verifiable Presentation', async function() {
             const DIDAuthVC = SignDIDAuthentication(SubjectDIDDocument, "keys-1", GenerateSeed(12));
             const presentation = Presentation.Create([DIDAuthVC]);
             const presentationProof =  ProofTypeManager.GetInstance().CreateProofWithBuilder(TestProofTypes[i].name, {issuer:SubjectDIDDocument, issuerKeyId:"keys-1", challengeNonce:GenerateSeed(12)});
             presentationProof.Sign(presentation.EncodeToJSON());
             DIDAuth = VerifiablePresentation.Create(presentation, presentationProof);
             SchemaManager.GetInstance().GetSchema("DIDAuthenticationCredential").AddTrustedDID(SubjectDIDDocument.GetDID());
-            expect(DIDAuth.Verify()).to.deep.equal(VerificationErrorCodes.SUCCES);
+            await DIDAuth.Verify(provider);
             SchemaManager.GetInstance().GetSchema("DIDAuthenticationCredential").RemoveTrustedDID(SubjectDIDDocument.GetDID());
             expect(DIDAuth.GetVerifiedTypes()).to.deep.equal(["DIDAuthenticationCredential"]);
         });
     
         it('Should be able to verify an imported DID Authentication', async function() {
-            expect(await VerifyDIDAuthentication(DIDAuth.EncodeToJSON(), provider)).to.deep.equal(VerificationErrorCodes.SUCCES);
+            await VerifyDIDAuthentication(DIDAuth.EncodeToJSON(), provider);
         });
-<<<<<<< HEAD
-        expect(SchemaManager.GetInstance().GetSchemaNames()).to.deep.equal(SchemaList);
-    });
-
-    it('Should validate correctly', function() {
-        schema = SchemaManager.GetInstance().GetSchema("IOTATrainingCertificate");
-        testObject = {
-            "trainingTitle" : "IOTA Developer Training",
-            "participant" : "Jelly von Yellowburg",
-            "participationDate" : new Date().toUTCString()
-        };
-        expect(schema.DoesObjectFollowSchema(testObject)).to.be.true;
-    });
-
-    it('Should validate with extra fields', function() {
-        let testObject2 : {} = { ...testObject, ...{"ExtraField" : "Hello World"}};
-        expect(schema.DoesObjectFollowSchema(testObject2)).to.be.true;
-    });
-
-    it('Should fail with a missing field', function() {
-        testObject = {
-            "trainingTitle" : "IOTA Developer Training",
-            "participant" : "Jelly von Yellowburg"
-        };
-        expect(schema.DoesObjectFollowSchema(testObject)).to.be.false;
-    });
-
-    it('Should fail with a wrong type', function() {
-        testObject = {
-            "trainingTitle" : "IOTA Developer Training",
-            "participant" : "Jelly von Yellowburg",
-            "participationDate" : 12
-        };
-        expect(schema.DoesObjectFollowSchema(testObject)).to.be.false;
-    });
-
-    it('Should correctly verify DIDAuthenticationCredential', function() {
-        schema = SchemaManager.GetInstance().GetSchema("DIDAuthenticationCredential");
-        testObject = {
-            "DID" : "did:iota:main:123123"
-        }
-        expect(schema.DoesObjectFollowSchema(testObject)).to.be.true;
-    });
-
-    it('Should correctly verify DomainValidatedCertificate', function() {
-        schema = SchemaManager.GetInstance().GetSchema("DomainValidatedCertificate");
-        testObject = {
-            "id" : "did:iota:main:123123",
-            "domains" : ["*.iota.org", "*.reddit.com"]
-        }
-        expect(schema.DoesObjectFollowSchema(testObject)).to.be.true;
-    });
-
-    it('Should not trust a random DID', function() {
-        expect(schema.IsDIDTrusted(RandomDID)).to.be.false;
-    });
-
-    it('Should add and trust a DID', function() {
-        schema.AddTrustedDID(RandomDID);
-        expect(schema.IsDIDTrusted(RandomDID)).to.be.true;
-    })
-});
-
-describe('Verifiable Credentials', async function() {    
-    let IssuerDIDDocument : DIDDocument;
-    let issuerSeed : string;
-    let issuerPrivateKey : string;
-    let SubjectDIDDocument : DIDDocument;
-    let subjectSeed : string;
-
-    let credential : Credential;
-    let verifiableCredential : VerifiableCredential;
-    let proofMethod : ProofBuildingMethod;
-    let VCProof : Proof;
-    let presentation : Presentation;
-    let verifiablePresentation : VerifiablePresentation;
-    let presentationProof : Proof;
-
-    before(async function() {
-        this.timeout(30000);
-        issuerSeed = GenerateSeed();
-        IssuerDIDDocument = CreateRandomDID(issuerSeed);
-        let keypair : RSAKeypair = await GenerateRSAKeypair();
-        issuerPrivateKey = keypair.GetPrivateKey();
-        IssuerDIDDocument.AddKeypair(keypair, "keys-1");
-        let publisher : DIDPublisher = new DIDPublisher(provider, issuerSeed);
-        await publisher.PublishDIDDocument(IssuerDIDDocument, "DIDTEST", 9);
-        SchemaManager.GetInstance().GetSchema("DomainValidatedCertificate").AddTrustedDID(IssuerDIDDocument.GetDID());
-        subjectSeed = GenerateSeed();
-        SubjectDIDDocument = CreateRandomDID(subjectSeed);
-        let keypair2 : RSAKeypair = await GenerateRSAKeypair();
-        SubjectDIDDocument.AddKeypair(keypair2, "keys-1");
-        let publisher2 : DIDPublisher = new DIDPublisher(provider, subjectSeed);
-        await publisher2.PublishDIDDocument(SubjectDIDDocument, "DIDTEST", 9);
-        proofMethod = ProofTypeManager.GetInstance().GetProofBuilder("RsaSignature2018");
-    });
-
-    it('Should be able to a credential', function() {
-        let domainCertificate = {
-            id : SubjectDIDDocument.GetDID().GetDID(),
-            domains : [
-                "blog.iota.org",
-                "coordicide.iota.org",
-                "docs.iota.org"
-            ]
-        };
-        credential = Credential.Create(SchemaManager.GetInstance().GetSchema("DomainValidatedCertificate"), IssuerDIDDocument.GetDID(), domainCertificate, GenerateSeed());
-        expect(credential.GetCredential()).to.not.be.undefined;
-    });
-
-    it('Should be able to Encode / Decode a credential to be the same', function() {
-        let importedCredential : Credential = Credential.DecodeFromJSON(credential.EncodeToJSON());
-        expect(importedCredential.EncodeToJSON()).to.deep.equal(credential.EncodeToJSON());
-    });
-
-    it('Should be able to create, sign and verify a Verifiable Credential' , async function() {
-        VCProof = proofMethod({'issuer' : IssuerDIDDocument, 'issuerKeyId' : "keys-1"});
-        VCProof.Sign(credential.EncodeToJSON());
-        verifiableCredential = VerifiableCredential.Create(credential, VCProof);
-        await verifiableCredential.Verify(provider);
-    });
-
-    it('Should be able to Encode / Decode a Verifiable Credential and still verify', async function() {
-        this.timeout(30000);
-        await delay(2000);
-        let proofParameters : ProofParameters = await DecodeProofDocument(verifiableCredential.EncodeToJSON().proof, provider);
-        let importedVerifiableCredential : VerifiableCredential = VerifiableCredential.DecodeFromJSON(verifiableCredential.EncodeToJSON(), proofParameters);
-        await importedVerifiableCredential.Verify(provider);
-        expect(importedVerifiableCredential.EncodeToJSON()).to.deep.equal(verifiableCredential.EncodeToJSON());
-    });
-
-    it('Should be able to retract a Verifiable Credential' , async function() {
-        this.timeout(30000);
-        await VCProof.Revoke(credential, provider);
-        await delay(10000);
-        try {
-            await verifiableCredential.Verify(provider);
-            console.log("Task completed incorrectly");
-        } catch(err) {
-            console.log("Task failed succesfully");
-        }
-    });
-
-    it('Should test all Verification Error codes for Verifiable Credentials', function() {
-        
-    });
-
-    it('Should be able to create a presentation from a Verifiable Credential', function() {
-        presentation = Presentation.Create([verifiableCredential]);
-        expect(presentation.EncodeToJSON().verifiableCredential[0]).to.deep.equal(verifiableCredential.EncodeToJSON());
-    });
-
-    it('Should be able to Encode / Decode a presentation to be the same', async function() {
-        let importPresentation : Presentation = await Presentation.DecodeFromJSON(presentation.EncodeToJSON(), provider);
-        expect(importPresentation.EncodeToJSON()).to.deep.equal(presentation.EncodeToJSON());
-    });
-
-    it('Should be able to create, sign and verify the Verifiable Presentation', async function() {
-        presentationProof = proofMethod({'issuer' : SubjectDIDDocument, 'issuerKeyId' : "keys-1", challengeNonce : "123"});
-        presentationProof.Sign(presentation.EncodeToJSON());
-        verifiablePresentation = VerifiablePresentation.Create(presentation, presentationProof);
-        await verifiablePresentation.Verify(provider);
-    });
-
-    //verifiablePresentation Shouldn't this be enough to integrate into VerifiableObject and do DecodeProofDocument?
-    it('Should be able to Encode / Decode a Verifiable Presentation and still verify', async function() {
-        let proofParameters : ProofParameters = await DecodeProofDocument(verifiablePresentation.EncodeToJSON().proof, provider);
-        let importVerifiablePresentation : VerifiablePresentation = await VerifiablePresentation.DecodeFromJSON(verifiablePresentation.EncodeToJSON(), provider, proofParameters);
-        await importVerifiablePresentation.Verify(provider);
-        expect(importVerifiablePresentation.EncodeToJSON()).to.deep.equal(verifiablePresentation.EncodeToJSON());
-    });
-
-
-    let DIDAuth : VerifiablePresentation;
-    it('Should create a DID Authentication Verifiable Presentation', async function() {
-        const DIDAuthVC = SignDIDAuthentication(SubjectDIDDocument, "keys-1", GenerateSeed(12));
-        const presentation = Presentation.Create([DIDAuthVC]);
-        const presentationProof = BuildRSAProof({issuer:SubjectDIDDocument, issuerKeyId:"keys-1", challengeNonce:GenerateSeed(12)});
-        presentationProof.Sign(presentation.EncodeToJSON());
-        DIDAuth = VerifiablePresentation.Create(presentation, presentationProof);
-        SchemaManager.GetInstance().GetSchema("DIDAuthenticationCredential").AddTrustedDID(SubjectDIDDocument.GetDID());
-        await DIDAuth.Verify(provider);
-        SchemaManager.GetInstance().GetSchema("DIDAuthenticationCredential").RemoveTrustedDID(SubjectDIDDocument.GetDID());
-        expect(DIDAuth.GetVerifiedTypes()).to.deep.equal(["DIDAuthenticationCredential"]);
-    });
-
-    it('Should be able to verify an imported DID Authentication', async function() {
-        await VerifyDIDAuthentication(DIDAuth.EncodeToJSON(), provider);
-=======
->>>>>>> 04b362fe
     });
 }