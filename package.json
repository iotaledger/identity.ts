--- conflicted
+++ resolved
@@ -5,20 +5,12 @@
   "main": "./out/src/index.js",
   "typings": "typings/src",
   "scripts": {
-<<<<<<< HEAD
     "build": "npm run requirements-check && copyfiles -V \"./src/VC/Schemas/*.json\" \"./out\" && tsc",
     "lint": "tslint --project .",
     "test": "npm run requirements-check && mocha -r ts-node/register test/*.test.ts",
     "testVC": "npm run requirements-check && mocha -r ts-node/register test/VC.test.ts",
     "doc": "jsdoc2md --template README_tpl.hbs --files ./src/**/*.ts --configure ./jsdoc2md.json > ./README.md",
     "requirements-check": "node check_node_version.js"
-=======
-    "build": "copyfiles -V \"./src/VC/Schemas/*.json\" \"./out\" && tsc",
-    "lint": "tslint --project .",
-    "test": "mocha -r ts-node/register test/*.test.ts",
-    "testVC": "mocha -r ts-node/register test/VC.test.ts",
-    "doc": "jsdoc2md --template README_tpl.hbs --files ./src/**/*.ts --configure ./jsdoc2md.json > ./README.md"
->>>>>>> e8167499
   },
   "repository": {
     "type": "git",
@@ -55,12 +47,8 @@
     "jsdoc-babel": "^0.5.0",
     "jsdoc-to-markdown": "^5.0.0",
     "mocha": "^6.2.0",
-<<<<<<< HEAD
-    "prettier": "^2.0.4",
+    "prettier": "^1.19.1",
     "semver": "^7.3.2",
-=======
-    "prettier": "^1.19.1",
->>>>>>> e8167499
     "ts-node": "^8.3.0",
     "tslint": "^6.0.0",
     "tslint-config-prettier": "^1.18.0",
