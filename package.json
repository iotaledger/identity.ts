{
  "name": "identity_ts",
  "version": "0.2.1",
  "description": "Digital Identity implementation",
  "main": "./out/src/index.js",
  "typings": "typings/src",
  "scripts": {
<<<<<<< HEAD
    "build": "npm run requirements-check && copyfiles -V \"./src/VC/Schemas/*.json\" \"./out\" && tsc",
    "lint": "tslint --project .",
    "test": "npm run requirements-check && mocha -r ts-node/register test/*.test.ts",
    "testVC": "npm run requirements-check && mocha -r ts-node/register test/VC.test.ts",
    "doc": "jsdoc2md --template README_tpl.hbs --files ./src/**/*.ts --configure ./jsdoc2md.json > ./README.md",
    "requirements-check": "node check_node_version.js"
=======
    "build": "copyfiles -V \"./src/VC/Schemas/*.json\" \"./out\" && tsc",
    "lint": "tslint --project .",
    "test": "mocha -r ts-node/register test/*.test.ts",
    "testVC": "mocha -r ts-node/register test/VC.test.ts",
    "doc": "jsdoc2md --template README_tpl.hbs --files ./src/**/*.ts --configure ./jsdoc2md.json > ./README.md"
>>>>>>> e8167499
  },
  "repository": {
    "type": "git",
    "url": "git+https://github.com/iotaledger/identity.ts.git"
  },
  "license": "MIT",
  "bugs": {
    "url": "https://github.com/iotaledger/identity.ts/issues"
  },
  "homepage": "https://github.com/iotaledger/identity.ts#readme",
  "dependencies": {
    "@iota/converter": "^1.0.0-beta.21",
    "@iota/core": "^1.0.0-beta.29",
    "@iota/mam.js": "github:iotaledger/mam.js",
    "@types/secp256k1": "3.5.0",
    "@types/tv4": "^1.2.29",
    "eciesjs": "^0.3.4",
    "secp256k1": "^3.5.2",
    "tv4": "^1.3.0"
  },
  "devDependencies": {
    "@babel/core": "^7.5.5",
    "@babel/plugin-proposal-class-properties": "^7.5.5",
    "@babel/plugin-proposal-object-rest-spread": "^7.5.5",
    "@babel/preset-env": "^7.5.5",
    "@babel/preset-typescript": "^7.3.3",
    "@types/bluebird": "^3.5.28",
    "@types/chai": "^4.1.7",
    "@types/mocha": "^5.2.7",
    "@types/node": "^12.6.9",
    "chai": "^4.2.0",
    "copyfiles": "^2.1.1",
    "dmd-clear": "^0.1.2",
    "jsdoc-babel": "^0.5.0",
    "jsdoc-to-markdown": "^5.0.0",
    "mocha": "^6.2.0",
<<<<<<< HEAD
    "prettier": "^2.0.4",
    "semver": "^7.3.2",
=======
    "prettier": "^1.19.1",
>>>>>>> e8167499
    "ts-node": "^8.3.0",
    "tslint": "^6.0.0",
    "tslint-config-prettier": "^1.18.0",
    "typescript": "^3.5.3"
  },
  "engineStrict": true,
  "engines": {
    "node": ">=10.16.1"
  }
}<|MERGE_RESOLUTION|>--- conflicted
+++ resolved
@@ -1,24 +1,16 @@
 {
   "name": "identity_ts",
-  "version": "0.2.1",
+  "version": "0.2.2",
   "description": "Digital Identity implementation",
   "main": "./out/src/index.js",
   "typings": "typings/src",
   "scripts": {
-<<<<<<< HEAD
     "build": "npm run requirements-check && copyfiles -V \"./src/VC/Schemas/*.json\" \"./out\" && tsc",
     "lint": "tslint --project .",
     "test": "npm run requirements-check && mocha -r ts-node/register test/*.test.ts",
     "testVC": "npm run requirements-check && mocha -r ts-node/register test/VC.test.ts",
     "doc": "jsdoc2md --template README_tpl.hbs --files ./src/**/*.ts --configure ./jsdoc2md.json > ./README.md",
     "requirements-check": "node check_node_version.js"
-=======
-    "build": "copyfiles -V \"./src/VC/Schemas/*.json\" \"./out\" && tsc",
-    "lint": "tslint --project .",
-    "test": "mocha -r ts-node/register test/*.test.ts",
-    "testVC": "mocha -r ts-node/register test/VC.test.ts",
-    "doc": "jsdoc2md --template README_tpl.hbs --files ./src/**/*.ts --configure ./jsdoc2md.json > ./README.md"
->>>>>>> e8167499
   },
   "repository": {
     "type": "git",
@@ -30,44 +22,43 @@
   },
   "homepage": "https://github.com/iotaledger/identity.ts#readme",
   "dependencies": {
-    "@iota/converter": "^1.0.0-beta.21",
+    "@iota/converter": "^1.0.0-beta.23",
     "@iota/core": "^1.0.0-beta.29",
     "@iota/mam.js": "github:iotaledger/mam.js",
     "@types/secp256k1": "3.5.0",
     "@types/tv4": "^1.2.29",
-    "eciesjs": "^0.3.4",
+    "eciesjs": "^0.3.5",
     "secp256k1": "^3.5.2",
     "tv4": "^1.3.0"
   },
   "devDependencies": {
-    "@babel/core": "^7.5.5",
-    "@babel/plugin-proposal-class-properties": "^7.5.5",
-    "@babel/plugin-proposal-object-rest-spread": "^7.5.5",
-    "@babel/preset-env": "^7.5.5",
-    "@babel/preset-typescript": "^7.3.3",
-    "@types/bluebird": "^3.5.28",
-    "@types/chai": "^4.1.7",
+    "@babel/core": "^7.9.0",
+    "@babel/plugin-proposal-class-properties": "^7.8.3",
+    "@babel/plugin-proposal-object-rest-spread": "^7.9.5",
+    "@babel/preset-env": "^7.9.5",
+    "@babel/preset-typescript": "^7.9.0",
+    "@types/bluebird": "^3.5.30",
+    "@types/chai": "^4.2.11",
     "@types/mocha": "^5.2.7",
-    "@types/node": "^12.6.9",
+    "@types/node": "^13.13.0",
     "chai": "^4.2.0",
-    "copyfiles": "^2.1.1",
+    "copyfiles": "^2.2.0",
     "dmd-clear": "^0.1.2",
     "jsdoc-babel": "^0.5.0",
-    "jsdoc-to-markdown": "^5.0.0",
+    "jsdoc-to-markdown": "^5.0.3",
     "mocha": "^6.2.0",
-<<<<<<< HEAD
-    "prettier": "^2.0.4",
+    "prettier": "^1.19.1",
     "semver": "^7.3.2",
-=======
-    "prettier": "^1.19.1",
->>>>>>> e8167499
-    "ts-node": "^8.3.0",
-    "tslint": "^6.0.0",
+    "ts-node": "^8.8.2",
+    "tslint": "^6.1.1",
     "tslint-config-prettier": "^1.18.0",
-    "typescript": "^3.5.3"
+    "typescript": "^3.8.3"
   },
   "engineStrict": true,
   "engines": {
-    "node": ">=10.16.1"
+    "node": ">=10.0"
+  },
+  "resolutions": {
+    "minimist": "^1.2.5"
   }
 }