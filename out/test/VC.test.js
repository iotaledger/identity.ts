--- conflicted
+++ resolved
@@ -91,182 +91,6 @@
                         });
                     });
                 });
-<<<<<<< HEAD
-            });
-            it('Should be able to a credential', function () {
-                var domainCertificate = {
-                    id: SubjectDIDDocument.GetDID().GetDID(),
-                    domains: [
-                        "blog.iota.org",
-                        "coordicide.iota.org",
-                        "docs.iota.org"
-                    ]
-                };
-                credential = Credential_1.Credential.Create(SchemaManager_1.SchemaManager.GetInstance().GetSchema("DomainValidatedCertificate"), IssuerDIDDocument.GetDID(), domainCertificate, GenerateSeed_1.GenerateSeed());
-                chai_1.expect(credential.GetCredential()).to.not.be.undefined;
-            });
-            it('Should be able to Encode / Decode a credential to be the same', function () {
-                var importedCredential = Credential_1.Credential.DecodeFromJSON(credential.EncodeToJSON());
-                chai_1.expect(importedCredential.EncodeToJSON()).to.deep.equal(credential.EncodeToJSON());
-            });
-            it('Should be able to create, sign and verify a Verifiable Credential', function () {
-                return __awaiter(this, void 0, void 0, function () {
-                    return __generator(this, function (_a) {
-                        switch (_a.label) {
-                            case 0:
-                                VCProof = proofMethod({ 'issuer': IssuerDIDDocument, 'issuerKeyId': "keys-1" });
-                                VCProof.Sign(credential.EncodeToJSON());
-                                verifiableCredential = VerifiableCredential_1.VerifiableCredential.Create(credential, VCProof);
-                                return [4 /*yield*/, verifiableCredential.Verify(provider)];
-                            case 1:
-                                _a.sent();
-                                return [2 /*return*/];
-                        }
-                    });
-                });
-            });
-            it('Should be able to Encode / Decode a Verifiable Credential and still verify', function () {
-                return __awaiter(this, void 0, void 0, function () {
-                    var proofParameters, importedVerifiableCredential;
-                    return __generator(this, function (_a) {
-                        switch (_a.label) {
-                            case 0:
-                                this.timeout(30000);
-                                return [4 /*yield*/, delay(2000)];
-                            case 1:
-                                _a.sent();
-                                return [4 /*yield*/, DecodeProofDocument_1.DecodeProofDocument(verifiableCredential.EncodeToJSON().proof, provider)];
-                            case 2:
-                                proofParameters = _a.sent();
-                                importedVerifiableCredential = VerifiableCredential_1.VerifiableCredential.DecodeFromJSON(verifiableCredential.EncodeToJSON(), proofParameters);
-                                return [4 /*yield*/, importedVerifiableCredential.Verify(provider)];
-                            case 3:
-                                _a.sent();
-                                chai_1.expect(importedVerifiableCredential.EncodeToJSON()).to.deep.equal(verifiableCredential.EncodeToJSON());
-                                return [2 /*return*/];
-                        }
-                    });
-                });
-            });
-            it('Should be able to retract a Verifiable Credential', function () {
-                return __awaiter(this, void 0, void 0, function () {
-                    var err_1;
-                    return __generator(this, function (_a) {
-                        switch (_a.label) {
-                            case 0:
-                                this.timeout(30000);
-                                return [4 /*yield*/, VCProof.Revoke(credential, provider)];
-                            case 1:
-                                _a.sent();
-                                return [4 /*yield*/, delay(10000)];
-                            case 2:
-                                _a.sent();
-                                _a.label = 3;
-                            case 3:
-                                _a.trys.push([3, 5, , 6]);
-                                return [4 /*yield*/, verifiableCredential.Verify(provider)];
-                            case 4:
-                                _a.sent();
-                                console.log("Task completed incorrectly");
-                                return [3 /*break*/, 6];
-                            case 5:
-                                err_1 = _a.sent();
-                                console.log("Task failed succesfully");
-                                return [3 /*break*/, 6];
-                            case 6: return [2 /*return*/];
-                        }
-                    });
-                });
-            });
-            it('Should test all Verification Error codes for Verifiable Credentials', function () {
-            });
-            it('Should be able to create a presentation from a Verifiable Credential', function () {
-                presentation = Presentation_1.Presentation.Create([verifiableCredential]);
-                chai_1.expect(presentation.EncodeToJSON().verifiableCredential[0]).to.deep.equal(verifiableCredential.EncodeToJSON());
-            });
-            it('Should be able to Encode / Decode a presentation to be the same', function () {
-                return __awaiter(this, void 0, void 0, function () {
-                    var importPresentation;
-                    return __generator(this, function (_a) {
-                        switch (_a.label) {
-                            case 0: return [4 /*yield*/, Presentation_1.Presentation.DecodeFromJSON(presentation.EncodeToJSON(), provider)];
-                            case 1:
-                                importPresentation = _a.sent();
-                                chai_1.expect(importPresentation.EncodeToJSON()).to.deep.equal(presentation.EncodeToJSON());
-                                return [2 /*return*/];
-                        }
-                    });
-                });
-            });
-            it('Should be able to create, sign and verify the Verifiable Presentation', function () {
-                return __awaiter(this, void 0, void 0, function () {
-                    return __generator(this, function (_a) {
-                        switch (_a.label) {
-                            case 0:
-                                presentationProof = proofMethod({ 'issuer': SubjectDIDDocument, 'issuerKeyId': "keys-1", challengeNonce: "123" });
-                                presentationProof.Sign(presentation.EncodeToJSON());
-                                verifiablePresentation = VerifiablePresentation_1.VerifiablePresentation.Create(presentation, presentationProof);
-                                return [4 /*yield*/, verifiablePresentation.Verify(provider)];
-                            case 1:
-                                _a.sent();
-                                return [2 /*return*/];
-                        }
-                    });
-                });
-            });
-            //verifiablePresentation Shouldn't this be enough to integrate into VerifiableObject and do DecodeProofDocument?
-            it('Should be able to Encode / Decode a Verifiable Presentation and still verify', function () {
-                return __awaiter(this, void 0, void 0, function () {
-                    var proofParameters, importVerifiablePresentation;
-                    return __generator(this, function (_a) {
-                        switch (_a.label) {
-                            case 0: return [4 /*yield*/, DecodeProofDocument_1.DecodeProofDocument(verifiablePresentation.EncodeToJSON().proof, provider)];
-                            case 1:
-                                proofParameters = _a.sent();
-                                return [4 /*yield*/, VerifiablePresentation_1.VerifiablePresentation.DecodeFromJSON(verifiablePresentation.EncodeToJSON(), provider, proofParameters)];
-                            case 2:
-                                importVerifiablePresentation = _a.sent();
-                                return [4 /*yield*/, importVerifiablePresentation.Verify(provider)];
-                            case 3:
-                                _a.sent();
-                                chai_1.expect(importVerifiablePresentation.EncodeToJSON()).to.deep.equal(verifiablePresentation.EncodeToJSON());
-                                return [2 /*return*/];
-                        }
-                    });
-                });
-            });
-            it('Should create a DID Authentication Verifiable Presentation', function () {
-                return __awaiter(this, void 0, void 0, function () {
-                    var DIDAuthVC, presentation, presentationProof;
-                    return __generator(this, function (_a) {
-                        switch (_a.label) {
-                            case 0:
-                                DIDAuthVC = src_1.SignDIDAuthentication(SubjectDIDDocument, "keys-1", GenerateSeed_1.GenerateSeed(12));
-                                presentation = Presentation_1.Presentation.Create([DIDAuthVC]);
-                                presentationProof = src_1.BuildRSAProof({ issuer: SubjectDIDDocument, issuerKeyId: "keys-1", challengeNonce: GenerateSeed_1.GenerateSeed(12) });
-                                presentationProof.Sign(presentation.EncodeToJSON());
-                                DIDAuth = VerifiablePresentation_1.VerifiablePresentation.Create(presentation, presentationProof);
-                                SchemaManager_1.SchemaManager.GetInstance().GetSchema("DIDAuthenticationCredential").AddTrustedDID(SubjectDIDDocument.GetDID());
-                                return [4 /*yield*/, DIDAuth.Verify(provider)];
-                            case 1:
-                                _a.sent();
-                                SchemaManager_1.SchemaManager.GetInstance().GetSchema("DIDAuthenticationCredential").RemoveTrustedDID(SubjectDIDDocument.GetDID());
-                                chai_1.expect(DIDAuth.GetVerifiedTypes()).to.deep.equal(["DIDAuthenticationCredential"]);
-                                return [2 /*return*/];
-                        }
-                    });
-                });
-            });
-            it('Should be able to verify an imported DID Authentication', function () {
-                return __awaiter(this, void 0, void 0, function () {
-                    return __generator(this, function (_a) {
-                        switch (_a.label) {
-                            case 0: return [4 /*yield*/, src_1.VerifyDIDAuthentication(DIDAuth.EncodeToJSON(), provider)];
-                            case 1:
-                                _a.sent();
-                                return [2 /*return*/];
-                        }
-=======
                 it('Should be able to a credential', function () {
                     var domainCertificate = {
                         id: SubjectDIDDocument.GetDID().GetDID(),
@@ -381,7 +205,6 @@
                                     return [2 /*return*/];
                             }
                         });
->>>>>>> 04b362fe
                     });
                 });
                 return [2 /*return*/];
